<<<<<<< HEAD
# SPDX-License-Identifier: BSD-3-Clause
# Copyright (c) 2024 Scipp contributors (https://github.com/scipp)
=======
import scipp as sc
>>>>>>> 121e7522

from ess.spectroscopy.types import (
    AnalyzerDetectorVector,
    AnalyzerOrientation,
    AnalyzerPosition,
    DetectorFrameTime,
    DetectorGeometricA4,
    DetectorPosition,
    FinalEnergy,
    FinalWavenumber,
    FinalWavevector,
    ReciprocalLatticeSpacing,
    ReciprocalLatticeVectorAbsolute,
    SampleAnalyzerDirection,
    SampleAnalyzerVector,
    SampleDetectorFlightTime,
    SampleDetectorPathLength,
    SampleFrameTime,
    SamplePosition,
)


def sample_analyzer_vector(
    sample_position: SamplePosition,
    analyzer_position: AnalyzerPosition,
    analyzer_orientation: AnalyzerOrientation,
    detector_position: DetectorPosition,
) -> SampleAnalyzerVector:
    """Determine the sample to analyzer-reflection-point vector per detector element

    Note
    ----
    The shapes of the analyzer position and orientation should be self-consistent
    and will likely be 1:1. There is expected to be multiple detector element positions
    per analyzer which can be represented as an additional dimension compared to
    the analyzer shapes.

    Parameters
    ----------
    sample_position: scipp.DType.vector3
        The (probably singular) sample position, typically (0, 0, 0)
    analyzer_position: scipp.DType.vector3
        The nominal center of the central analyzer blade *surface*
    analyzer_orientation: scipp.DType.rotate3
        The orienting quaternion of the analyzer, used to identify the crystal y-axis
    detector_position: scipp.DType.vector3
        The position of the detector element

    Returns
    -------
    :
        The vector from the sample position to the interaction point on the analyzer
        for each detector element
    """
    from scipp import dot, vector

    # Scipp does not distinguish between coordinates and directions, so we need to do
    # some extra legwork to ensure we can apply the orientation transformation
    # _and_ obtain a dimensionless direction vector
    o = vector([0, 0, 0], unit=analyzer_orientation.unit)
    y = vector(
        [0, 1, 0], unit=analyzer_orientation.unit
    )  # and y perpendicular to the scattering plane
    yhat = analyzer_orientation * y - analyzer_orientation * o
    yhat /= sc.norm(yhat)

    sample_analyzer_center_vector = analyzer_position - sample_position

    sample_detector_vector = detector_position - sample_position
    sd_out_of_plane = dot(sample_detector_vector, yhat)
    # the sample-detector vector is the sum of sample-analyzer,
    # analyzer-detector-center, the out-of-plane vector
    analyzer_detector_center_vector = (
        sample_detector_vector - sample_analyzer_center_vector - sd_out_of_plane * yhat
    )

    # TODO Consider requiring that dot(analyzer_position-sample_position, yhat) is zero?

    sample_analyzer_center_distance = sc.norm(sample_analyzer_center_vector)

    analyzer_detector_center_distance = sc.norm(analyzer_detector_center_vector)

    # similar-triangles give the out-of-plane analyzer reflection point distance
    sa_out_of_plane = (
        sample_analyzer_center_distance
        / (sample_analyzer_center_distance + analyzer_detector_center_distance)
        * sd_out_of_plane
    )

    return sample_analyzer_center_vector + sa_out_of_plane * yhat


def detector_geometric_a4(vec: SampleAnalyzerVector) -> DetectorGeometricA4:
    """Calculate the scattering angle from the incident beam to each detector element

    Parameters
    ----------
    vec : scipp.DType.vector3
        The per detector element analyzer interaction position, as determined
        by `sample_analyzer_vector`

    Returns
    -------
    :
        The per detector element scattering angle, a4, in degrees.
    """
    from scipp import atan2, dot, vector

    lab_x = vector(
        [1, 0, 0]
    )  # perpendicular to the incident beam, in the horizontal plane
    lab_z = vector([0, 0, 1])  # along the incident beam direction
    return atan2(y=dot(lab_x, vec), x=dot(lab_z, vec)).to(unit='deg')


def analyzer_detector_vector(
    sample_position: SamplePosition,
    sample_analyzer_vec: SampleAnalyzerVector,
    detector_position: DetectorPosition,
) -> AnalyzerDetectorVector:
    """Calculate the analyzer-detector vector"""
    return detector_position - (sample_position + sample_analyzer_vec)


def kf_hat(sample_analyzer_vec: SampleAnalyzerVector) -> SampleAnalyzerDirection:
    """Calculate the direction of the neutrons for each detector-element"""
    return sample_analyzer_vec / sc.norm(sample_analyzer_vec)


def reciprocal_lattice_spacing(tau_vector: ReciprocalLatticeVectorAbsolute):
    """Calculate the distance between lattice planes in, e.g., the analyzer"""
    return sc.norm(tau_vector)


def final_wavenumber(
    sample_analyzer_vec: SampleAnalyzerVector,
    analyzer_detector_vec: AnalyzerDetectorVector,
    tau: ReciprocalLatticeSpacing,
) -> FinalWavenumber:
    """Find the wave number of the neutrons reflected to each detector-element

    The wave number and wavelength are inversely proportional with
        wavelength = 2 * pi / wavenumber

    Parameters
    ----------
    sample_analyzer_vec : scipp.DType.vector3
        The vector from the sample to the analyzer interaction point for each
         detector element
    analyzer_detector_vec: scipp.DType.vector3
        The vector from the analyzer interaction point to its detector element,
        for each detector element
    tau: float-like
        The reciprocal lattice plane spacing of the analyzer crystal,
        likely in inverse angstrom

    Returns
    -------
    :
        The magnitude of the reflected neutron wave vector for each detector element
    """
    from scipp import sqrt

    # law of Cosines gives the scattering angle based on distances:
    l_sa = sc.norm(sample_analyzer_vec)
    l_ad = sc.norm(analyzer_detector_vec)
    l_diff = sc.norm(sample_analyzer_vec + analyzer_detector_vec)
    # 2 theta is measured from the direction S-A, so the internal angle is
    # (pi - 2 theta) and the normal law of Cosines is modified accordingly to be
    # -cos(2 theta) instead of cos(pi - 2 theta)
    cos2theta = (l_diff * l_diff - l_sa * l_sa - l_ad * l_ad) / (2 * l_sa * l_ad)

    # law of Cosines gives the Bragg reflected wavevector magnitude
    return tau / sqrt(2 - 2 * cos2theta)


def final_energy(kf: FinalWavenumber) -> FinalEnergy:
    """Converts (final) wave number to (final) energy"""
    from scipp.constants import hbar, neutron_mass

    return ((hbar * hbar / 2 / neutron_mass) * kf * kf).to(unit='meV')


def final_wavevector(
    kf_direction: SampleAnalyzerDirection, kf_magnitude: FinalWavenumber
) -> FinalWavevector:
    """Constructs the final wave vector form its direction and magnitude"""
    return kf_direction * kf_magnitude


def secondary_flight_path_length(
    sample_analyzer_vec: SampleAnalyzerVector,
    analyzer_detector_vec: AnalyzerDetectorVector,
) -> SampleDetectorPathLength:
    """Returns the path-length-distance between the sample and each detector element"""
    return sc.norm(sample_analyzer_vec) + sc.norm(analyzer_detector_vec)


def secondary_flight_time(
    secondary_flight_distance: SampleDetectorPathLength, kf_magnitude: FinalWavenumber
) -> SampleDetectorFlightTime:
    """Calculates the most-likely time-of-flight between the sample and each pixel"""
    from scipp.constants import hbar, neutron_mass

    velocity = kf_magnitude * hbar / neutron_mass
    return secondary_flight_distance / velocity


def sample_frame_time(
    detector_time: DetectorFrameTime, secondary_time: SampleDetectorFlightTime
) -> SampleFrameTime:
    """Return the time each neutron likely interacted with the sample"""
    return detector_time - secondary_time


providers = (
    sample_analyzer_vector,
    analyzer_detector_vector,
    kf_hat,
    final_wavenumber,
    final_wavevector,
    secondary_flight_path_length,
    secondary_flight_time,
    sample_frame_time,
    final_energy,
    detector_geometric_a4,
)<|MERGE_RESOLUTION|>--- conflicted
+++ resolved
@@ -1,9 +1,6 @@
-<<<<<<< HEAD
 # SPDX-License-Identifier: BSD-3-Clause
 # Copyright (c) 2024 Scipp contributors (https://github.com/scipp)
-=======
 import scipp as sc
->>>>>>> 121e7522
 
 from ess.spectroscopy.types import (
     AnalyzerDetectorVector,
